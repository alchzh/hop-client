from collections import Counter
from dataclasses import fields
import json
import logging
from pathlib import Path
from unittest.mock import patch, MagicMock

import pytest

from hop.auth import Auth
from hop import io
from hop.models import GCNCircular, VOEvent, Blob

from conftest import temp_environ, temp_config

logger = logging.getLogger("hop")


def content_mock(message_model):
    """Mock content to pass during the message_model creation since MagicMock()
    is unable to mock __init__ of the model dataclass in tests.
    """
    content = {}
    for field in fields(message_model):
        content.update({field.name: "test"})
    return content


# test the deserializer for each message format
@pytest.mark.parametrize("message", [
    {"format": "voevent", "content": content_mock(VOEvent)},
    {"format": "circular", "content": content_mock(GCNCircular)},
    {"format": "blob", "content": "this is a test message"},
    {"format": "other", "content": "other"},
    ["wrong_datatype"],
    {"wrong_key": "value"},
])
def test_deserialize(message, message_parameters_dict, caplog):

    # test a non-dict message
    if not isinstance(message, dict):
        with pytest.raises(ValueError):
            test_model = io.Deserializer.deserialize(message)
        return
    # test a dict message with wrong key values
    elif not (("format" in message) and ("content" in message)):
        with pytest.raises(ValueError):
            test_model = io.Deserializer.deserialize(message)
        return

    message_format = message["format"]
    message_content = message["content"]

    # load parameters from conftest for valid formats
    if message_format in message_parameters_dict:
        message_parameters = message_parameters_dict[message_format]
        model_name = message_parameters["model_name"]
        expected_model = message_parameters["expected_model"]

        # test valid formats
        with patch(f"hop.models.{model_name}", MagicMock()):
            test_model = io.Deserializer.deserialize(message)

        # verify the message is classified properly
        assert isinstance(test_model, expected_model)

    else:  # test an invalid format
        with caplog.at_level(logging.WARNING):
            test_model = io.Deserializer.deserialize(message)

            # verify a message blob was produced with warnings
            output = f"Message format {message_format.upper()} " \
                "not recognized, returning a Blob"
            assert isinstance(test_model, Blob)
            assert output in caplog.text
            assert test_model.missing_schema


def test_stream_read(circular_msg):
    topic = "gcn"
    group_id = "test-group"
    start_at = io.StartPosition.EARLIEST

    message_data = {"format": "circular", "content": circular_msg}
    fake_message = MagicMock()
    fake_message.value = MagicMock(return_value=json.dumps(message_data).encode("utf-8"))
    mock_instance = MagicMock()
    mock_instance.stream = MagicMock(return_value=[fake_message])
    stream = io.Stream(start_at=start_at, until_eos=True, auth=False)
    with patch("hop.io.consumer.Consumer", MagicMock(return_value=mock_instance)):
        broker_url1 = f"kafka://hostname:port/{topic}"
        broker_url2 = f"kafka://{group_id}@hostname:port/{topic}"

        messages = 0
        with stream.open(broker_url1, "r") as s:
            for msg in s:
                messages += 1
        assert messages == 1

        messages = 0
        with stream.open(broker_url2, "r") as s:
            for msg in s:
                messages += 1
        assert messages == 1


def test_stream_read_test_channel(circular_msg):
    start_at = io.StartPosition.EARLIEST
    message_data = {"format": "circular", "content": circular_msg}
    fake_message = MagicMock()
    fake_message.value = MagicMock(return_value=json.dumps(message_data).encode("utf-8"))

    def test_headers():
        return [("_test", "true")]

    fake_message.headers = test_headers
    mock_instance = MagicMock()
    mock_instance.stream = MagicMock(return_value=[fake_message])
    stream = io.Stream(start_at=start_at, until_eos=True, auth=False)
    with patch("hop.io.consumer.Consumer", MagicMock(return_value=mock_instance)):
        broker_url = "kafka://hostname:port/test-topic"
        messages = 0
        with stream.open(broker_url, "r") as s:
            for msg in s:
                messages += 1
        assert messages == 0

        messages = 0
        with stream.open(broker_url, "r", ignoretest=False) as s:
            for msg in s:
                messages += 1
        assert messages == 1


def test_stream_read_multiple(circular_msg):
    group_id = "test-group"
    topic1 = "gcn1"
    topic2 = "gcn2"
    start_at = io.StartPosition.EARLIEST

    message_data = {"format": "circular", "content": circular_msg}
    topic1_message = MagicMock()
    topic1_message.value = MagicMock(return_value=json.dumps(message_data).encode("utf-8"))
    topic1_message.topic = MagicMock(return_value=topic1)
    topic2_message = MagicMock()
    topic2_message.value = MagicMock(return_value=json.dumps(message_data).encode("utf-8"))
    topic2_message.topic = MagicMock(return_value=topic2)
    mock_instance = MagicMock()
    mock_instance.stream = MagicMock(return_value=[topic1_message, topic2_message])
    stream = io.Stream(start_at=start_at, until_eos=True, auth=False)
    with patch("hop.io.consumer.Consumer", MagicMock(return_value=mock_instance)):
        broker_url = f"kafka://{group_id}@hostname:port/{topic1},{topic2}"

        messages = Counter()
        with stream.open(broker_url, "r") as s:
            for msg, meta in s.read(metadata=True):
                messages[meta.topic] += 1

        assert messages[topic1] == 1
        assert messages[topic2] == 1


def test_stream_write(circular_msg, circular_text, mock_broker, mock_producer):
    topic = "gcn"
    mock_adc_producer = mock_producer(mock_broker, topic)
    expected_msg = json.dumps(Blob(circular_msg).serialize()).encode("utf-8")
<<<<<<< HEAD
    headers = {"some header": "some value"}
    test_headers = {"some header": "some value", "_test" : "true"}

=======
    headers = {"some header": "some value", "another header": b"other value"}
    canonical_headers = [(b"some header", b"some value"), (b"another header", b"other value")]
>>>>>>> b8e1c44c
    with patch("hop.io.producer.Producer", autospec=True, return_value=mock_adc_producer):

        broker_url = f"kafka://localhost:port/{topic}"
        auth = Auth("user", "password")
        start_at = io.StartPosition.EARLIEST
        until_eos = True

        stream = io.Stream(start_at=start_at, until_eos=until_eos, auth=auth)

        # verify only 1 topic is allowed in write mode
        with pytest.raises(ValueError):
            stream.open("kafka://localhost:9092/topic1,topic2", "w")

        # verify warning is raised when groupid is set in write mode
        with pytest.warns(UserWarning):
            stream.open("kafka://localhost:9092/topic1", "w", group_id="group")

        mock_broker.reset()
        with stream.open(broker_url, "w") as s:
            s.write(circular_msg, headers)
            assert mock_broker.has_message(topic, expected_msg, canonical_headers)

        mock_broker.reset()
        with stream.open(broker_url, "w") as s:
            s.write(circular_msg, headers, test=True)
            assert mock_broker.has_message(topic, expected_msg, test_headers)

        mock_broker.reset()
        with stream.open(broker_url, "w") as s:
            s.write(circular_msg, headers=None, test=True)
            assert mock_broker.has_message(topic, expected_msg, [("_test", "true")])

        # repeat, but with a manual close instead of context management
        mock_broker.reset()
        s = stream.open(broker_url, "w")
        s.write(circular_msg, headers)
        s.close()
        assert mock_broker.has_message(topic, expected_msg, canonical_headers)


def test_stream_write_raw(circular_msg, circular_text, mock_broker, mock_producer):
    topic = "gcn"
    mock_adc_producer = mock_producer(mock_broker, topic)
    encoded_msg = io.Producer.pack(GCNCircular(circular_msg["header"], circular_msg["body"]))
    headers = {"some header": "some value"}
    canonical_headers = list(headers.items())
    with patch("hop.io.producer.Producer", autospec=True, return_value=mock_adc_producer):
        stream = io.Stream(auth=False)

        broker_url = f"kafka://localhost:9092/{topic}"

        mock_broker.reset()
        with stream.open(broker_url, "w") as s:
            s.write_raw(encoded_msg, canonical_headers)
            assert mock_broker.has_message(topic, encoded_msg, canonical_headers)

        # repeat, but with a manual close instead of context management
        mock_broker.reset()
        s = stream.open(broker_url, "w")
        s.write_raw(encoded_msg, canonical_headers)
        s.close()
        assert mock_broker.has_message(topic, encoded_msg, canonical_headers)


def test_stream_auth(auth_config, tmpdir):
    # turning off authentication should give None for the auth property
    s1 = io.Stream(auth=False)
    assert s1.auth is None

    # turning on authentication should give an auth object with the data read from the default file
    with temp_config(tmpdir, auth_config) as config_dir, temp_environ(XDG_CONFIG_HOME=config_dir):
        s2 = io.Stream(auth=True)
        a2 = s2.auth[0]
        assert a2._config["sasl.username"] == "username"
        assert a2._config["sasl.password"] == "password"
        assert a2.username == "username"

    # turning on authentication should fail when the default file does not exist
    with temp_environ(XDG_CONFIG_HOME=str(tmpdir)), pytest.raises(FileNotFoundError):
        s3 = io.Stream(auth=True)
        a3 = s3.auth

    # anything other than a bool passed to the Stream constructor should get handed back unchanged
    s4 = io.Stream(auth="blarg")
    assert s4.auth == "blarg"


def test_stream_open(auth_config, tmpdir):
    stream = io.Stream(auth=False)

    # verify only read/writes are allowed
    with pytest.raises(ValueError) as err:
        stream.open("kafka://localhost:9092/topic1", "q")
    assert "mode must be either 'w' or 'r'" in err.value.args

    # verify that URLs with no scheme are rejected
    with pytest.raises(ValueError) as err:
        stream.open("bad://example.com/topic", "r")
    assert "invalid kafka URL: must start with 'kafka://'" in err.value.args

    # verify that URLs with no topic are rejected
    with pytest.raises(ValueError) as err:
        stream.open("kafka://example.com/", "r")
    assert "no topic(s) specified in kafka URL" in err.value.args

    # verify that URLs with too many hostnames
    with pytest.raises(ValueError) as err:
        stream.open("kafka://example.com,example.net/topic", "r")
        assert "Multiple broker addresses are not supported" in err.value.args

    # verify that complete URLs are accepted
    with temp_config(tmpdir, auth_config) as config_dir, temp_environ(XDG_CONFIG_HOME=config_dir), \
            patch("adc.consumer.Consumer.subscribe", MagicMock()) as subscribe:
        stream = io.Stream()
        # opening a valid URL for reading should succeed
        consumer = stream.open("kafka://example.com/topic", "r")
        # an appropriate consumer group name should be derived from the username in the auth
        assert consumer._consumer.conf.group_id.startswith(stream.auth[0].username)
        # the target topic should be subscribed to
        subscribe.assert_called_once_with(["topic"])

        # opening a valid URL for writing should succeed
        producer = stream.open("kafka://example.com/topic", "w")
        producer.write("data")


def test_unpack(circular_msg, circular_text):
    wrapped_msg = {"format": "circular", "content": circular_msg}

    kafka_msg = MagicMock()
    kafka_msg.value.return_value = json.dumps(wrapped_msg).encode("utf-8")

    unpacked_msg = io.Consumer._unpack(kafka_msg)

    unpacked_msg2, metadata = io.Consumer._unpack(kafka_msg, metadata=True)
    assert unpacked_msg2 == unpacked_msg


def test_mark_done(circular_msg):
    start_at = io.StartPosition.EARLIEST
    message_data = {"format": "circular", "content": circular_msg}

    mock_message = MagicMock()
    mock_message.value = MagicMock(return_value=json.dumps(message_data).encode("utf-8"))
    mock_instance = MagicMock()
    mock_instance.stream = MagicMock(return_value=[mock_message])
    stream = io.Stream(until_eos=True, start_at=start_at, auth=False)

    with patch("hop.io.consumer.Consumer", MagicMock(return_value=mock_instance)):
        with stream.open("kafka://hostname:port/gcn", "r") as s:
            for msg, metadata in s.read(metadata=True):
                s.mark_done(metadata)
                mock_instance.mark_done.assert_called()


def test_pack(circular_msg, circular_text):
    # message class
    circular = GCNCircular(**circular_msg)
    packed_msg, _ = io.Producer.pack(circular)

    # unstructured message
    message = {"hey": "you"}
    packed, _ = io.Producer.pack(message)


@pytest.mark.parametrize("message", [
    {"format": "voevent", "content": content_mock(VOEvent)},
    {"format": "circular", "content": content_mock(GCNCircular)},
    {"format": "blob", "content": "this is a test message"},
])
def test_pack_unpack_roundtrip(message, message_parameters_dict, caplog):
    format = message["format"]
    content = message["content"]

    # load test data
    shared_datadir = Path("tests/data")
    test_filename = message_parameters_dict[format]["test_file"]
    test_file = shared_datadir / "test_data" / test_filename

    # generate a message
    expected_model = message_parameters_dict[format]["expected_model"]
    if format in ("voevent", "circular"):
        orig_message = expected_model.load_file(test_file)
    else:
        orig_message = test_file.read_text()

    # pack the message
    packed_msg, _ = io.Producer.pack(orig_message)

    # mock a kafka message with value being the packed message
    kafka_msg = MagicMock()
    kafka_msg.value.return_value = packed_msg

    # unpack the message
    unpacked_msg = io.Consumer._unpack(kafka_msg)

    # verify based on format
    if format in ("voevent", "circular"):
        assert isinstance(unpacked_msg, expected_model)
        assert unpacked_msg.asdict() == orig_message.asdict()
    else:
        assert isinstance(unpacked_msg, type(unpacked_msg))
        assert unpacked_msg == orig_message


def test_pack_unpack_roundtrip_unstructured():
    # objects (of types that json.loads happens to produce) should remain unchanged by the process
    # of packing and unpacking
    for orig_message in ["a string", ["a", "B", "c"], {"dict": True, "other_data": [5, 17]}]:
        packed_msg, _ = io.Producer.pack(orig_message)
        kafka_msg = MagicMock()
        kafka_msg.value.return_value = packed_msg
        unpacked_msg = io.Consumer._unpack(kafka_msg)
        assert unpacked_msg == orig_message

    # non-serializable objects should raise an error
    with pytest.raises(TypeError):
        # note that we are not trying to pack a string, but the string class itself
        packed_msg, _ = io.Producer.pack(str)


@pytest.mark.parametrize("message", [
    {"format": "voevent", "content": content_mock(VOEvent)},
    {"format": "circular", "content": content_mock(GCNCircular)}
])
def test_load_load_file_equivalence(message, message_parameters_dict):
    format = message["format"]
    content = message["content"]

    # load test data
    shared_datadir = Path("tests/data")
    test_filename = message_parameters_dict[format]["test_file"]
    test_file = shared_datadir / "test_data" / test_filename

    deserializer = io.Deserializer[format.upper()]
    from_file = deserializer.load_file(test_file)

    with open(test_file, "r") as df:
        raw_data = df.read()
    from_mem = deserializer.load(raw_data)
    assert from_mem == from_file


def test_metadata(mock_kafka_message):
    metadata = io.Metadata.from_message(mock_kafka_message)

    # verify all properties are populated and match raw message
    assert metadata._raw == mock_kafka_message
    assert metadata.topic == mock_kafka_message.topic()
    assert metadata.partition == mock_kafka_message.partition()
    assert metadata.offset == mock_kafka_message.offset()
    assert metadata.timestamp == mock_kafka_message.timestamp()[1]
    assert metadata.key == mock_kafka_message.key()
    assert metadata.headers == mock_kafka_message.headers()


def test_plugin_loading(caplog):
    # plugins which fail during loading should trigger a warning
    import pluggy
    pm1 = pluggy.PluginManager("hop")

    def raise_ex(ignored):
        raise Exception("Things are bad")
    lse_mock = MagicMock(side_effect=raise_ex)
    pm1.load_setuptools_entrypoints = lse_mock

    with patch("pluggy.PluginManager", MagicMock(return_value=pm1)), \
            caplog.at_level(logging.WARNING):
        registered = io._load_deserializer_plugins()
        assert "Could not load external message plugins" in caplog.text
        # but built-in models should still be available
        assert len(registered) == 3
        assert "VOEVENT" in registered
        assert "CIRCULAR" in registered
        assert "BLOB" in registered
        # while we're here, make sure the documented interface is being used
        lse_mock.assert_called_with("hop_plugin")

    # users should be warned if plugins collide
    pm2 = pluggy.PluginManager("hop")
    gm_mock = MagicMock(return_value=[{
                        "foo": None,
                        "bar": None,
                        }, {"Foo": str}])
    # If we don't make this property explicitly false, the Mock will helpfully create it as another
    # Mock object which will then look true-ish to pluggy, leading to problems
    gm_mock.spec.warn_on_impl = False
    pm2.hook.get_models = gm_mock
    with patch("pluggy.PluginManager", MagicMock(return_value=pm2)), \
            caplog.at_level(logging.WARNING):
        registered = io._load_deserializer_plugins()
        assert "Identified duplicate message plugin" in caplog.text

    # additional plugins should appear in the resulting list
    pm3 = pluggy.PluginManager("hop")

    def fake_lse(ignored):
        original_get_models = pm3.hook.get_models

        def add_extra_model():
            models = original_get_models()
            models.append({"Foo": None})
            return models
        pm3.hook.get_models = add_extra_model
    pm3.load_setuptools_entrypoints = fake_lse
    with patch("pluggy.PluginManager", MagicMock(return_value=pm3)):
        registered = io._load_deserializer_plugins()
        print(registered)
        assert len(registered) == 4
        assert "FOO" in registered
        assert "VOEVENT" in registered
        assert "CIRCULAR" in registered
        assert "BLOB" in registered


def test_stream_flush():
    # flush is pretty trivial; it should just call the underlying flush
    with patch("adc.producer.Producer.flush", MagicMock()) as flush:
        broker_url = "kafka://example.com:9092/topic"
        stream = io.Stream(auth=False).open(broker_url, "w")
        stream.flush()
        flush.assert_called()


def make_mock_listing_consumer(topics=[]):
    """Create a mock object suitable for replacing confluent_kafka.Consumer
        which has a list_topics method which acts as if a predetermined set of
        topics exist.
    """
    def get_topics(topic=None):
        nonlocal topics
        result = {}
        if topic is None:
            for topic in topics:
                result[topic] = MagicMock()  # don't care much what value is
                result[topic].error = None  # but it should claim no errors
        elif topic in topics:
            result[topic] = MagicMock()
            result[topic].error = None
        # wrap in a fake metadata object
        metadata = MagicMock()
        metadata.topics = result
        return metadata
    consumer = MagicMock()
    consumer.list_topics = get_topics
    return MagicMock(return_value=consumer)


def test_list_topics():
    # when there are some topics, they are all listed
    with patch("confluent_kafka.Consumer", make_mock_listing_consumer(["foo", "bar"])) as Consumer:
        listing = io.list_topics("kafka://example.com", auth=False)
        assert(len(listing) == 2)
        assert("foo" in listing)
        assert("bar" in listing)

        # when auth=False, no auth related properties are set
        Consumer.assert_called_once()
        cons_args = Consumer.call_args[0]
        assert(len(cons_args) == 1)
        assert("sasl.username" not in cons_args[0])
        assert("sasl.password" not in cons_args[0])

    # when there are no topics, the result is empty
    with patch("confluent_kafka.Consumer", make_mock_listing_consumer([])) as Consumer:
        listing = io.list_topics("kafka://example.com", auth=False)
        assert(len(listing) == 0)

    # result topics should be the intersection of ones which exist and which were requested
    with patch("confluent_kafka.Consumer", make_mock_listing_consumer(["foo", "bar"])) as Consumer:
        listing = io.list_topics("kafka://example.com/bar,baz", auth=False)
        assert(len(listing) == 1)
        assert("bar" in listing)


def test_list_topics_too_many_brokers():
    # If the URL specifies too many brokers, an error is raised
    with patch("confluent_kafka.Consumer", make_mock_listing_consumer([])):
        with pytest.raises(ValueError):
            listing = io.list_topics("kafka://example.com,example.net", auth=False)


def test_list_topics_auth(auth_config, tmpdir):
    # when auth=True, auth related properties should be set
    with temp_config(tmpdir, auth_config) as config_dir, \
            temp_environ(XDG_CONFIG_HOME=config_dir), \
            patch("confluent_kafka.Consumer", make_mock_listing_consumer([])) as Consumer:
        listing = io.list_topics("kafka://example.com", auth=True)

        # when auth=True, auth related properties should be set
        Consumer.assert_called_once()
        cons_args = Consumer.call_args[0]
        assert(len(cons_args) == 1)
        assert("sasl.username" in cons_args[0])
        assert("sasl.password" in cons_args[0])
        assert(cons_args[0]["sasl.username"] == "username")
        assert(cons_args[0]["sasl.password"] == "password")

    # when an Auth object is set, it should take precedence over automatic lookup
    with temp_config(tmpdir, auth_config) as config_dir, \
            temp_environ(XDG_CONFIG_HOME=config_dir), \
            patch("confluent_kafka.Consumer", make_mock_listing_consumer([])) as Consumer:
        auth = Auth("someone_else", "other_password")
        listing = io.list_topics("kafka://example.com", auth=auth)

        # when auth=Auth(...), auth related properties should be set correctly
        Consumer.assert_called_once()
        cons_args = Consumer.call_args[0]
        assert(len(cons_args) == 1)
        assert("sasl.username" in cons_args[0])
        assert("sasl.password" in cons_args[0])
        assert(cons_args[0]["sasl.username"] == auth.username)
        assert(cons_args[0]["sasl.password"] == auth.password)

    # when an Auth object is set, it should take precedence over automatic lookup,
    # even with userinfo in the URL
    with temp_config(tmpdir, auth_config) as config_dir, \
            temp_environ(XDG_CONFIG_HOME=config_dir), \
            patch("confluent_kafka.Consumer", make_mock_listing_consumer([])) as Consumer:
        auth = Auth("someone_else", "other_password")
        listing = io.list_topics("kafka://username@example.com", auth=auth)

        # when auth=Auth(...), auth related properties should be set correctly
        Consumer.assert_called_once()
        cons_args = Consumer.call_args[0]
        assert(len(cons_args) == 1)
        assert("sasl.username" in cons_args[0])
        assert("sasl.password" in cons_args[0])
        assert(cons_args[0]["sasl.username"] == auth.username)
        assert(cons_args[0]["sasl.password"] == auth.password)

    # when auth=True and userinfo, the correct credential should be automatically
    # looked up
    multi_cred = """
        auth = [{
            username="user1",
            password="pass1"
            },
            {
            username="user2",
            password="pass2"
            }]
        """
    with temp_config(tmpdir, multi_cred) as config_dir, \
            temp_environ(XDG_CONFIG_HOME=config_dir), \
            patch("confluent_kafka.Consumer", make_mock_listing_consumer([])) as Consumer:
        listing = io.list_topics("kafka://user2@example.com", auth=True)

        Consumer.assert_called_once()
        cons_args = Consumer.call_args[0]
        assert(len(cons_args) == 1)
        assert("sasl.username" in cons_args[0])
        assert("sasl.password" in cons_args[0])
        assert(cons_args[0]["sasl.username"] == "user2")
        assert(cons_args[0]["sasl.password"] == "pass2")<|MERGE_RESOLUTION|>--- conflicted
+++ resolved
@@ -164,14 +164,11 @@
     topic = "gcn"
     mock_adc_producer = mock_producer(mock_broker, topic)
     expected_msg = json.dumps(Blob(circular_msg).serialize()).encode("utf-8")
-<<<<<<< HEAD
-    headers = {"some header": "some value"}
-    test_headers = {"some header": "some value", "_test" : "true"}
-
-=======
+
     headers = {"some header": "some value", "another header": b"other value"}
+    test_headers = {"some header": "some_value", "_test": "true"}
     canonical_headers = [(b"some header", b"some value"), (b"another header", b"other value")]
->>>>>>> b8e1c44c
+
     with patch("hop.io.producer.Producer", autospec=True, return_value=mock_adc_producer):
 
         broker_url = f"kafka://localhost:port/{topic}"
